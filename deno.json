{
  "name": "@cross/utils",
<<<<<<< HEAD
  "version": "0.2.0",
=======
  "version": "0.2.1",
>>>>>>> bebb7a0b
  "exports": {
    ".": "./mod.ts",
    "./ansi": "./utils/ansi.ts",
    "./args": "./utils/args.ts",
    "./exit": "./utils/exit.ts"
  },
  "imports": {
    "@cross/runtime": "jsr:@cross/runtime@^0.0.17",
    "@cross/test": "jsr:@cross/test@^0.0.8",
    "@std/assert": "jsr:@std/assert@^0.219.1"
  }
}<|MERGE_RESOLUTION|>--- conflicted
+++ resolved
@@ -1,10 +1,6 @@
 {
   "name": "@cross/utils",
-<<<<<<< HEAD
-  "version": "0.2.0",
-=======
-  "version": "0.2.1",
->>>>>>> bebb7a0b
+  "version": "0.2.2",
   "exports": {
     ".": "./mod.ts",
     "./ansi": "./utils/ansi.ts",
