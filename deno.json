{
  "name": "@cross/utils",
<<<<<<< HEAD
  "version": "0.8.3",
=======
  "version": "0.9.1",
>>>>>>> 78002d5b
  "exports": {
    ".": "./mod.ts",
    "./ansi": "./utils/ansi.ts",
    "./args": "./utils/args.ts",
    "./exit": "./utils/exit.ts",
    "./spawn": "./utils/spawn.ts",
    "./cwd": "./utils/cwd.ts",
    "./table": "./utils/table.ts",
    "./execpath": "./utils/execpath.ts"
  },
  "imports": {
    "@cross/fs": "jsr:@cross/fs@^0.0.8",
    "@cross/runtime": "jsr:@cross/runtime@^1.0.0",
    "@cross/test": "jsr:@cross/test@^0.0.9",
    "@std/assert": "jsr:@std/assert@^0.220.1"
  },
  "publish": {
    "exclude": [".github", "*.test.ts"]
  },
  "tasks": {
    "check": "deno fmt --check && deno lint && deno check mod.ts && deno doc --lint mod.ts && deno run -A mod.ts --slim --ignore-unused",
    "check-deps": "deno run -rA jsr:@check/deps"
  }
}<|MERGE_RESOLUTION|>--- conflicted
+++ resolved
@@ -1,10 +1,6 @@
 {
   "name": "@cross/utils",
-<<<<<<< HEAD
-  "version": "0.8.3",
-=======
   "version": "0.9.1",
->>>>>>> 78002d5b
   "exports": {
     ".": "./mod.ts",
     "./ansi": "./utils/ansi.ts",
